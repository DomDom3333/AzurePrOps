<Window xmlns="https://github.com/avaloniaui"
        xmlns:x="http://schemas.microsoft.com/winfx/2006/xaml"
        xmlns:vm="using:AzurePrOps.ViewModels"
        xmlns:model="using:AzurePrOps.AzureConnection.Models"
        x:Class="AzurePrOps.Views.PullRequestDetailsWindow"
        x:DataType="vm:PullRequestDetailsWindowViewModel"
        Title="Pull Request Details"
        Width="600"
        Height="650">
    <ScrollViewer Margin="10" VerticalScrollBarVisibility="Auto">
        <StackPanel Spacing="6">
            <TextBlock Text="{Binding PullRequest.Title}" FontWeight="Bold" FontSize="16"/>
            <StackPanel Orientation="Horizontal" Spacing="4">
                <TextBlock Text="👤"/>
                <TextBlock Text="{Binding PullRequest.Creator}" FontStyle="Italic"/>
            </StackPanel>
            <StackPanel Orientation="Horizontal" Spacing="4">
                <TextBlock Text="📅"/>
                <TextBlock Text="{Binding PullRequest.Created}"/>
            </StackPanel>
            <StackPanel Orientation="Horizontal" Spacing="4" VerticalAlignment="Center">
                <TextBlock Text="{Binding PullRequest.Status, Converter={StaticResource StatusToIcon}}"
                           Foreground="{Binding PullRequest.Status, Converter={StaticResource StatusToBrush}}"
                           FontSize="16"/>
                <TextBlock Text="{Binding PullRequest.Status}"
                           Foreground="{Binding PullRequest.Status, Converter={StaticResource StatusToBrush}}"/>
            </StackPanel>
            <StackPanel Orientation="Horizontal" Spacing="4">
                <TextBlock Text="🔀"/>
                <TextBlock Text="{Binding PullRequest.SourceBranch, StringFormat='Source: {0}'}" TextWrapping="Wrap"/>
            </StackPanel>
            <StackPanel Orientation="Horizontal" Spacing="4">
                <TextBlock Text="➡"/>
                <TextBlock Text="{Binding PullRequest.TargetBranch, StringFormat='Target: {0}'}" TextWrapping="Wrap"/>
            </StackPanel>

            <TextBlock Text="Participants" FontWeight="Bold" Margin="0,10,0,0"/>
            <ListBox ItemsSource="{Binding PullRequest.Reviewers}">
                <ListBox.ItemTemplate>
                    <DataTemplate x:DataType="model:ReviewerInfo">
                        <StackPanel Orientation="Horizontal" Spacing="4">
                            <TextBlock Text="{Binding Vote, Converter={StaticResource VoteToIcon}}"/>
                            <TextBlock Text="{Binding DisplayName}" FontWeight="Bold"/>
                            <TextBlock Text="({Binding Vote})" Foreground="Gray"/>
                        </StackPanel>
                    </DataTemplate>
                </ListBox.ItemTemplate>
            </ListBox>

            <TextBlock Text="Comments" FontWeight="Bold" Margin="0,10,0,0"/>
            <ListBox ItemsSource="{Binding Comments}">
                <ListBox.ItemTemplate>
                    <DataTemplate x:DataType="model:PullRequestComment">
                        <StackPanel Margin="0,0,0,4">
                            <TextBlock Text="{Binding Author}" FontWeight="Bold"/>
                            <TextBlock Text="{Binding PostedDate}" FontStyle="Italic" FontSize="10"/>
                            <TextBlock Text="{Binding Content}" TextWrapping="Wrap"/>
                        </StackPanel>
                    </DataTemplate>
                </ListBox.ItemTemplate>
            </ListBox>

            <TextBlock Text="Changes" FontWeight="Bold" Margin="0,10,0,0"/>
<<<<<<< HEAD
            <ListBox ItemsSource="{Binding FileDiffs}" Height="200">
                <ListBox.ItemTemplate>
                    <DataTemplate x:DataType="model:FileDiff">
                        <Expander Header="{Binding FilePath}" IsExpanded="False" Margin="0,0,0,4">
                            <ScrollViewer HorizontalScrollBarVisibility="Auto">
                                <TextBlock Text="{Binding Diff}" FontFamily="Consolas" FontSize="12"/>
                            </ScrollViewer>
                        </Expander>
                    </DataTemplate>
                </ListBox.ItemTemplate>
            </ListBox>
=======
            <Border Height="200"
                    Background="{DynamicResource CardBackgroundBrush}"
                    BorderBrush="{DynamicResource BorderBrush}"
                    BorderThickness="1">
                <TextBlock Text="Code diff will appear here" HorizontalAlignment="Center" VerticalAlignment="Center" Foreground="Gray"/>
            </Border>
>>>>>>> e3a15e9a

            <Button Content="Open in Browser"
                    Command="{Binding OpenInBrowserCommand}"
                    HorizontalAlignment="Right"
                    Width="150"
                    Margin="0,10,0,0"/>
        </StackPanel>
    </ScrollViewer>
</Window><|MERGE_RESOLUTION|>--- conflicted
+++ resolved
@@ -61,7 +61,6 @@
             </ListBox>
 
             <TextBlock Text="Changes" FontWeight="Bold" Margin="0,10,0,0"/>
-<<<<<<< HEAD
             <ListBox ItemsSource="{Binding FileDiffs}" Height="200">
                 <ListBox.ItemTemplate>
                     <DataTemplate x:DataType="model:FileDiff">
@@ -73,14 +72,6 @@
                     </DataTemplate>
                 </ListBox.ItemTemplate>
             </ListBox>
-=======
-            <Border Height="200"
-                    Background="{DynamicResource CardBackgroundBrush}"
-                    BorderBrush="{DynamicResource BorderBrush}"
-                    BorderThickness="1">
-                <TextBlock Text="Code diff will appear here" HorizontalAlignment="Center" VerticalAlignment="Center" Foreground="Gray"/>
-            </Border>
->>>>>>> e3a15e9a
 
             <Button Content="Open in Browser"
                     Command="{Binding OpenInBrowserCommand}"
